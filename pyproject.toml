--- conflicted
+++ resolved
@@ -3,7 +3,7 @@
 name = "langflow"
 version = "1.2.0"
 description = "A Python package with a built-in web application"
-requires-python = ">=3.10,<3.13"
+requires-python = ">=3.10,<3.14"
 license = "MIT"
 keywords = ["nlp", "langchain", "openai", "gpt", "gui"]
 readme = "README.md"
@@ -26,7 +26,7 @@
     "huggingface-hub[inference]>=0.23.2,<1.0.0",
     "networkx==3.4.2",
     "fake-useragent==1.5.1",
-    "pyarrow==17.0.0",
+    "pyarrow==19.0.0",
     "wikipedia==1.4.0",
     "qdrant-client==1.9.2",
     "weaviate-client==4.10.2",
@@ -52,7 +52,7 @@
     "pytube==15.0.0",
     "dspy-ai==2.5.41",
     "assemblyai==0.35.1",
-    "litellm==1.59.8",
+    "litellm==1.60.2",
     "chromadb==0.5.23",
     "zep-python==2.0.2",
     "youtube-transcript-api==0.6.3",
@@ -105,7 +105,7 @@
     "sseclient-py==1.8.0",
     "arize-phoenix-otel>=0.6.1",
     "openinference-instrumentation-langchain>=0.1.29",
-    "crewai~=0.86.0",
+    "crewai==0.102.0",
     "mcp>=0.9.1",
     "uv>=0.5.7",
     "ag2>=0.1.0",
@@ -114,11 +114,8 @@
     "smolagents>=1.8.0",
     "apify-client>=1.8.1",
     "langchain-gridgain==1.0.1",
-<<<<<<< HEAD
-=======
     "pylint>=3.3.4",
     "ruff>=0.9.7",
->>>>>>> 950b79d1
 ]
 
 [dependency-groups]
@@ -199,8 +196,6 @@
     "clickhouse-connect==0.7.19"
 ]
 
-<<<<<<< HEAD
-=======
 nv-ingest = [
     # nv-ingest-client 2025.2.7.dev0 does not correctly install its
     # dependencies, so we need to install some manually.
@@ -216,51 +211,8 @@
 
 ]
 
->>>>>>> 950b79d1
 [project.scripts]
 langflow = "langflow.__main__:main"
-
-[tool.uv]
-dev-dependencies = [
-    "pytest-instafail>=0.5.0",
-    "types-redis>=4.6.0.5",
-    "ipykernel>=6.29.0",
-    "mypy>=1.11.0",
-    "ruff>=0.9.1,<0.10",
-    "httpx>=0.27.0",
-    "pytest>=8.2.0",
-    "types-requests>=2.32.0",
-    "requests>=2.32.0",
-    "pytest-cov>=5.0.0",
-    "pandas-stubs>=2.1.4.231227",
-    "types-pillow>=10.2.0.20240213",
-    "types-pyyaml>=6.0.12.8",
-    "types-python-jose>=3.3.4.8",
-    "types-passlib>=1.7.7.13",
-    "pytest-mock>=3.14.0",
-    "pytest-xdist>=3.6.0",
-    "types-pywin32>=306.0.0.4",
-    "types-google-cloud-ndb>=2.2.0.0",
-    "pytest-sugar>=1.0.0",
-    "respx>=0.21.1",
-    "pytest-asyncio>=0.23.0",
-    "pytest-profiling>=1.7.0",
-    "pre-commit>=3.7.0",
-    "vulture>=2.11",
-    "dictdiffer>=0.9.0",
-    "pytest-split>=0.9.0",
-    "pytest-flakefinder>=1.1.0",
-    "types-markdown>=3.7.0.20240822",
-    "packaging>=24.1,<25.0",
-    "asgi-lifespan>=2.1.0",
-    "pytest-github-actions-annotate-failures>=0.2.0",
-    "pytest-codspeed>=3.0.0",
-    "blockbuster>=1.5.18,<1.6",
-    "types-aiofiles>=24.1.0.20240626",
-    "codeflash>=0.8.4",
-    "hypothesis>=6.123.17",
-]
-
 
 [tool.codespell]
 skip = '.git,*.pdf,*.svg,*.pdf,*.yaml,*.ipynb,poetry.lock,*.min.js,*.css,package-lock.json,*.trig.,**/node_modules/**,./stuff/*,*.csv'
@@ -342,6 +294,9 @@
     "SLF001",
 ]
 
+[tool.ruff.lint.flake8-builtins]
+builtins-allowed-modules = [ "io", "logging", "socket"]
+
 [tool.mypy]
 plugins = ["pydantic.mypy"]
 follow_imports = "skip"
