import { useContext, useEffect, useRef, useState } from "react";
import SanitizedHTMLWrapper from "../../components/SanitizedHTMLWrapper";
import ShadTooltip from "../../components/ShadTooltipComponent";
import IconComponent from "../../components/genericIconComponent";
import { Badge } from "../../components/ui/badge";
import { Button } from "../../components/ui/button";
import { Textarea } from "../../components/ui/textarea";
import {
  INVALID_CHARACTERS,
  MAX_WORDS_HIGHLIGHT,
  PROMPT_DIALOG_SUBTITLE,
  TEXT_DIALOG_SUBTITLE,
  regexHighlight,
} from "../../constants/constants";
import { TypeModal } from "../../constants/enums";
import { alertContext } from "../../contexts/alertContext";
import { postValidatePrompt } from "../../controllers/API";
import { genericModalPropsType } from "../../types/components";
import { handleKeyDown } from "../../utils/reactflowUtils";
import { classNames, varHighlightHTML } from "../../utils/utils";
import BaseModal from "../baseModal";

export default function GenericModal({
  field_name = "",
  value,
  setValue,
  buttonText,
  modalTitle,
  type,
  nodeClass,
  setNodeClass,
  children,
  readonly = false,
}: genericModalPropsType): JSX.Element {
  const [myButtonText] = useState(buttonText);
  const [myModalTitle] = useState(modalTitle);
  const [modalOpen, setModalOpen] = useState(false);
  const [myModalType] = useState(type);
  const [inputValue, setInputValue] = useState(value);
  const [isEdit, setIsEdit] = useState(true);
  const [wordsHighlight, setWordsHighlight] = useState<string[]>([]);
  const { setErrorData, setSuccessData, setNoticeData } =
    useContext(alertContext);
  const ref = useRef();
  const divRef = useRef(null);
  const divRefPrompt = useRef(null);

  function checkVariables(valueToCheck: string): void {
    const regex = /\{([^{}]+)\}/g;
    const matches: string[] = [];
    let match;
    while ((match = regex.exec(valueToCheck))) {
      matches.push(`{${match[1]}}`);
    }

    let invalid_chars: string[] = [];
    let fixed_variables: string[] = [];
    let input_variables = matches;
    for (let variable of input_variables) {
      let new_var = variable;
      for (let char of INVALID_CHARACTERS) {
        if (variable.includes(char)) {
          invalid_chars.push(new_var);
        }
      }
      fixed_variables.push(new_var);
      if (new_var !== variable) {
        const index = input_variables.indexOf(variable);
        if (index !== -1) {
          input_variables.splice(index, 1, new_var);
        }
      }
    }

    const filteredWordsHighlight = matches.filter(
      (word) => !invalid_chars.includes(word)
    );

    setWordsHighlight(filteredWordsHighlight);
  }

  useEffect(() => {
    if (type === TypeModal.PROMPT && inputValue && inputValue != "") {
      checkVariables(inputValue);
    }
  }, [inputValue, type]);

  useEffect(() => {
    setInputValue(value);
  }, [value, modalOpen]);

  const coloredContent = (inputValue || "")
    .replace(/</g, "&lt;")
    .replace(/>/g, "&gt;")
    .replace(regexHighlight, varHighlightHTML({ name: "$1" }))
    .replace(/\n/g, "<br />");

  function getClassByNumberLength(): string {
    let sumOfCaracteres: number = 0;
    wordsHighlight.forEach((element) => {
      sumOfCaracteres = sumOfCaracteres + element.replace(/[{}]/g, "").length;
    });
    return sumOfCaracteres > MAX_WORDS_HIGHLIGHT
      ? "code-highlight"
      : "code-nohighlight";
  }

  function validatePrompt(closeModal: boolean): void {
    //nodeClass is always null on tweaks

    postValidatePrompt(field_name, inputValue, nodeClass!)
      .then((apiReturn) => {
        // if field_name is an empty string, then we need to set it
        // to the first key of the custom_fields object
        if (field_name === "") {
          console.log(apiReturn.data?.frontend_node?.custom_fields);
          field_name = Array.isArray(
            apiReturn.data?.frontend_node?.custom_fields?.[""]
          )
            ? apiReturn.data?.frontend_node?.custom_fields?.[""][0] ?? ""
            : apiReturn.data?.frontend_node?.custom_fields?.[""] ?? "";
        }
        if (apiReturn.data) {
          let inputVariables = apiReturn.data.input_variables ?? [];
          if (inputVariables && inputVariables.length === 0) {
            setIsEdit(true);
            setNoticeData({
              title: "Your template does not have any variables.",
            });
            setModalOpen(false);
            if (
              JSON.stringify(apiReturn.data?.frontend_node) !==
              JSON.stringify({})
            )
              setNodeClass!(apiReturn.data?.frontend_node);
            setModalOpen(closeModal);
            setValue(inputValue);
            if (field_name !== "") {
              apiReturn.data.frontend_node["template"][field_name]["value"] =
                inputValue;
            }
          } else {
            setIsEdit(false);
            setSuccessData({
              title: "Prompt is ready",
            });
            if (
              JSON.stringify(apiReturn.data?.frontend_node) !==
              JSON.stringify({})
            )
              setNodeClass!(apiReturn.data?.frontend_node);
            setModalOpen(closeModal);
            setValue(inputValue);
            if (field_name !== "") {
              apiReturn.data.frontend_node["template"][field_name]["value"] =
                inputValue;
            }
          }
        } else {
          setIsEdit(true);
          setErrorData({
            title: "Something went wrong, please try again",
          });
        }
      })
      .catch((error) => {
        console.log(error);
        setIsEdit(true);
        return setErrorData({
          title: "There is something wrong with this prompt, please review it",
          list: [error.toString()],
        });
      });
  }

  return (
    <BaseModal
      onChangeOpenModal={(open) => {}}
      open={modalOpen}
      setOpen={setModalOpen}
    >
      <BaseModal.Trigger>{children}</BaseModal.Trigger>
      <BaseModal.Header
        description={(() => {
          switch (myModalTitle) {
            case "Edit Text":
              return TEXT_DIALOG_SUBTITLE;

            case "Edit Prompt":
              return PROMPT_DIALOG_SUBTITLE;

            default:
              return null;
          }
        })()}
      >
        <span className="pr-2">{myModalTitle}</span>
        <IconComponent
          name="FileText"
          className="h-6 w-6 pl-1 text-primary "
          aria-hidden="true"
        />
      </BaseModal.Header>
      <BaseModal.Content>
        <div className="flex h-full flex-col">
          <div
            className={classNames(
              !isEdit ? "rounded-lg border" : "",
              "flex h-full w-full"
            )}
          >
            {type === TypeModal.PROMPT && isEdit && !readonly ? (
              <Textarea
                ref={divRefPrompt}
                className="form-input h-full w-full rounded-lg custom-scroll focus-visible:ring-1"
                value={inputValue}
                onBlur={() => {
                  setIsEdit(false);
                }}
                autoFocus
                onChange={(event) => {
                  setInputValue(event.target.value);
                  checkVariables(event.target.value);
                }}
                placeholder="Type message here."
                onKeyDown={(e) => {
                  handleKeyDown(e, inputValue, "");
                }}
              />
<<<<<<< HEAD
            ) : type === TypeModal.PROMPT && (!isEdit || readonly) ? (
              <TextAreaContentView />
=======
            ) : type === TypeModal.PROMPT && !isEdit ? (
              <SanitizedHTMLWrapper
                className={getClassByNumberLength()}
                content={coloredContent}
                onClick={() => {
                  setIsEdit(true);
                }}
                suppressWarning={true}
              />
>>>>>>> 82ad4584
            ) : type !== TypeModal.PROMPT ? (
              <Textarea
                //@ts-ignore
                ref={ref}
                className="form-input h-full w-full rounded-lg focus-visible:ring-1"
                value={inputValue}
                onChange={(event) => {
                  setInputValue(event.target.value);
                }}
                placeholder="Type message here."
                onKeyDown={(e) => {
                  handleKeyDown(e, value, "");
                }}
                readOnly={readonly}
              />
            ) : (
              <></>
            )}
          </div>

          <div className="mt-6 flex h-fit w-full items-end justify-between">
            <div className="mb-auto flex-1">
              {type === TypeModal.PROMPT && (
                <div className=" mr-2">
                  <div
                    ref={divRef}
                    className="max-h-20 overflow-y-auto custom-scroll"
                  >
                    <div className="flex flex-wrap items-center">
                      <IconComponent
                        name="Variable"
                        className=" -ml-px mr-1 flex h-4 w-4 text-primary"
                      />
                      <span className="text-md font-semibold text-primary">
                        Prompt Variables:
                      </span>

                      {wordsHighlight.map((word, index) => (
                        <ShadTooltip
                          key={index}
                          content={word.replace(/[{}]/g, "")}
                          asChild={false}
                        >
                          <Badge
                            key={index}
                            variant="gray"
                            size="md"
                            className="m-1 max-w-[40vw] cursor-default truncate p-2.5 text-sm"
                          >
                            <div className="relative bottom-[1px]">
                              <span>
                                {word.replace(/[{}]/g, "").length > 59
                                  ? word.replace(/[{}]/g, "").slice(0, 56) +
                                    "..."
                                  : word.replace(/[{}]/g, "")}
                              </span>
                            </div>
                          </Badge>
                        </ShadTooltip>
                      ))}
                    </div>
                  </div>
                  <span className="mt-2 text-xs text-muted-foreground">
                    Prompt variables can be created with any chosen name inside
                    curly brackets, e.g. {"{variable_name}"}
                  </span>
                </div>
              )}
            </div>
            <Button
              disabled={readonly}
              onClick={() => {
                switch (myModalType) {
                  case TypeModal.TEXT:
                    setValue(inputValue);
                    setModalOpen(false);
                    break;
                  case TypeModal.PROMPT:
                    validatePrompt(false);
                    break;

                  default:
                    break;
                }
              }}
              type="submit"
            >
              {myButtonText}
            </Button>
          </div>
        </div>
      </BaseModal.Content>
    </BaseModal>
  );
}<|MERGE_RESOLUTION|>--- conflicted
+++ resolved
@@ -227,11 +227,7 @@
                   handleKeyDown(e, inputValue, "");
                 }}
               />
-<<<<<<< HEAD
             ) : type === TypeModal.PROMPT && (!isEdit || readonly) ? (
-              <TextAreaContentView />
-=======
-            ) : type === TypeModal.PROMPT && !isEdit ? (
               <SanitizedHTMLWrapper
                 className={getClassByNumberLength()}
                 content={coloredContent}
@@ -240,7 +236,6 @@
                 }}
                 suppressWarning={true}
               />
->>>>>>> 82ad4584
             ) : type !== TypeModal.PROMPT ? (
               <Textarea
                 //@ts-ignore
