import { cloneDeep, zip } from "lodash";
import {
  Edge,
  EdgeChange,
  Node,
  NodeChange,
  addEdge,
  applyEdgeChanges,
  applyNodeChanges,
} from "reactflow";
import { create } from "zustand";
import {
  FLOW_BUILD_SUCCESS_ALERT,
  MISSED_ERROR_ALERT,
} from "../constants/alerts_constants";
import { BuildStatus } from "../constants/enums";
import { getFlowPool } from "../controllers/API";
import { VertexBuildTypeAPI } from "../types/api";
import {
  NodeDataType,
  NodeType,
  sourceHandleType,
  targetHandleType,
} from "../types/flow";
import {
  ChatOutputType,
  FlowPoolObjectType,
  FlowStoreType,
  VertexLayerElementType,
  chatInputType,
} from "../types/zustand/flow";
import { buildVertices } from "../utils/buildUtils";
import {
  checkChatInput,
  cleanEdges,
  getHandleId,
  getNodeId,
  scapeJSONParse,
  scapedJSONStringfy,
  updateGroupRecursion,
  validateNodes,
} from "../utils/reactflowUtils";
import { getInputsAndOutputs } from "../utils/storeUtils";
import useAlertStore from "./alertStore";
import { useDarkStore } from "./darkStore";
import useFlowsManagerStore from "./flowsManagerStore";

// this is our useStore hook that we can use in our components to get parts of the store and call actions
const useFlowStore = create<FlowStoreType>((set, get) => ({
  onFlowPage: false,
  setOnFlowPage: (FlowPage) => set({ onFlowPage: FlowPage }),
  flowState: undefined,
  flowBuildStatus: {},
  nodes: [],
  edges: [],
  isBuilding: false,
  isPending: true,
  hasIO: false,
  reactFlowInstance: null,
  lastCopiedSelection: null,
  flowPool: {},
  inputs: [],
  outputs: [],
  setFlowPool: (flowPool) => {
    set({ flowPool });
  },
  addDataToFlowPool: (data: VertexBuildTypeAPI, nodeId: string) => {
    let newFlowPool = cloneDeep({ ...get().flowPool });
    if (!newFlowPool[nodeId]) newFlowPool[nodeId] = [data];
    else {
      newFlowPool[nodeId].push(data);
    }
    get().setFlowPool(newFlowPool);
  },
  getNodePosition: (nodeId: string) => {
    const node = get().nodes.find((node) => node.id === nodeId);
    return node?.position || { x: 0, y: 0 };
  },
  updateFlowPool: (
    nodeId: string,
<<<<<<< HEAD
    data: VertexBuildTypeAPI | ChatOutputType | chatInputType,
    buildId?: string
=======
    data: FlowPoolObjectType | ChatOutputType | chatInputType,
    buildId?: string,
>>>>>>> ece36867
  ) => {
    let newFlowPool = cloneDeep({ ...get().flowPool });
    if (!newFlowPool[nodeId]) {
      return;
    } else {
      let index = newFlowPool[nodeId].length - 1;
      if (buildId) {
        index = newFlowPool[nodeId].findIndex((flow) => flow.id === buildId);
      }
      //check if the data is a flowpool object
      if ((data as VertexBuildTypeAPI).valid !== undefined) {
        newFlowPool[nodeId][index] = data as VertexBuildTypeAPI;
      }
      //update data results
      else {
        newFlowPool[nodeId][index].data.messages[0] = (data as ChatOutputType| chatInputType);
      }
    }
    get().setFlowPool(newFlowPool);
  },
  CleanFlowPool: () => {
    get().setFlowPool({});
  },
  setPending: (isPending) => {
    set({ isPending });
  },
  resetFlow: ({ nodes, edges, viewport }) => {
    const currentFlow = useFlowsManagerStore.getState().currentFlow;
    let newEdges = cleanEdges(nodes, edges);
    const { inputs, outputs } = getInputsAndOutputs(nodes);
    set({
      nodes,
      edges: newEdges,
      flowState: undefined,
      inputs,
      outputs,
      hasIO: inputs.length > 0 || outputs.length > 0,
    });
    get().reactFlowInstance!.setViewport(viewport);
    if (currentFlow) {
      getFlowPool({ flowId: currentFlow.id }).then((flowPool) => {
        set({ flowPool: flowPool.data.vertex_builds });
      });
    }
  },
  setIsBuilding: (isBuilding) => {
    set({ isBuilding });
  },
  setFlowState: (flowState) => {
    const newFlowState =
      typeof flowState === "function" ? flowState(get().flowState) : flowState;

    if (newFlowState !== get().flowState) {
      set(() => ({
        flowState: newFlowState,
      }));
    }
  },
  setReactFlowInstance: (newState) => {
    set({ reactFlowInstance: newState });
  },
  onNodesChange: (changes: NodeChange[]) => {
    set({
      nodes: applyNodeChanges(changes, get().nodes),
    });
  },
  onEdgesChange: (changes: EdgeChange[]) => {
    set({
      edges: applyEdgeChanges(changes, get().edges),
    });
  },
  setNodes: (change, skipSave = false) => {
    let newChange = typeof change === "function" ? change(get().nodes) : change;
    let newEdges = cleanEdges(newChange, get().edges);
    const { inputs, outputs } = getInputsAndOutputs(newChange);

    set({
      edges: newEdges,
      nodes: newChange,
      flowState: undefined,
      inputs,
      outputs,
      hasIO: inputs.length > 0 || outputs.length > 0,
    });

    const flowsManager = useFlowsManagerStore.getState();
    if (!get().isBuilding && !skipSave && get().onFlowPage) {
      flowsManager.autoSaveCurrentFlow(
        newChange,
        newEdges,
        get().reactFlowInstance?.getViewport() ?? { x: 0, y: 0, zoom: 1 },
      );
    }
  },
  setEdges: (change, skipSave = false) => {
    let newChange = typeof change === "function" ? change(get().edges) : change;
    set({
      edges: newChange,
      flowState: undefined,
    });

    const flowsManager = useFlowsManagerStore.getState();
    if (!get().isBuilding && !skipSave && get().onFlowPage) {
      flowsManager.autoSaveCurrentFlow(
        get().nodes,
        newChange,
        get().reactFlowInstance?.getViewport() ?? { x: 0, y: 0, zoom: 1 },
      );
    }
  },
  setNode: (id: string, change: Node | ((oldState: Node) => Node)) => {
    let newChange =
      typeof change === "function"
        ? change(get().nodes.find((node) => node.id === id)!)
        : change;
    get().setNodes((oldNodes) =>
      oldNodes.map((node) => {
        if (node.id === id) {
          if ((node.data as NodeDataType).node?.frozen) {
            (newChange.data as NodeDataType).node!.frozen = false;
          }
          return newChange;
        }
        return node;
      }),
    );
  },
  getNode: (id: string) => {
    return get().nodes.find((node) => node.id === id);
  },
  deleteNode: (nodeId) => {
    get().setNodes(
      get().nodes.filter((node) =>
        typeof nodeId === "string"
          ? node.id !== nodeId
          : !nodeId.includes(node.id),
      ),
    );
  },
  deleteEdge: (edgeId) => {
    get().setEdges(
      get().edges.filter((edge) =>
        typeof edgeId === "string"
          ? edge.id !== edgeId
          : !edgeId.includes(edge.id),
      ),
    );
  },
  paste: (selection, position) => {
    if (
      selection.nodes.some((node) => node.data.type === "ChatInput") &&
      checkChatInput(get().nodes)
    ) {
      useAlertStore.getState().setErrorData({
        title: "Error pasting components",
        list: ["You can only have one ChatInput component in the flow"],
      });
      return;
    }
    let minimumX = Infinity;
    let minimumY = Infinity;
    let idsMap = {};
    let newNodes: Node<NodeDataType>[] = get().nodes;
    let newEdges = get().edges;
    selection.nodes.forEach((node: Node) => {
      if (node.position.y < minimumY) {
        minimumY = node.position.y;
      }
      if (node.position.x < minimumX) {
        minimumX = node.position.x;
      }
    });

    const insidePosition = position.paneX
      ? { x: position.paneX + position.x, y: position.paneY! + position.y }
      : get().reactFlowInstance!.screenToFlowPosition({
          x: position.x,
          y: position.y,
        });

    selection.nodes.forEach((node: NodeType) => {
      // Generate a unique node ID
      let newId = getNodeId(node.data.type);
      idsMap[node.id] = newId;

      // Create a new node object
      const newNode: NodeType = {
        id: newId,
        type: "genericNode",
        position: {
          x: insidePosition.x + node.position!.x - minimumX,
          y: insidePosition.y + node.position!.y - minimumY,
        },
        data: {
          ...cloneDeep(node.data),
          id: newId,
        },
      };
      updateGroupRecursion(newNode, selection.edges);

      // Add the new node to the list of nodes in state
      newNodes = newNodes
        .map((node) => ({ ...node, selected: false }))
        .concat({ ...newNode, selected: false });
    });
    get().setNodes(newNodes);

    selection.edges.forEach((edge: Edge) => {
      let source = idsMap[edge.source];
      let target = idsMap[edge.target];
      const sourceHandleObject: sourceHandleType = scapeJSONParse(
        edge.sourceHandle!,
      );
      let sourceHandle = scapedJSONStringfy({
        ...sourceHandleObject,
        id: source,
      });
      sourceHandleObject.id = source;

      edge.data.sourceHandle = sourceHandleObject;
      const targetHandleObject: targetHandleType = scapeJSONParse(
        edge.targetHandle!,
      );
      let targetHandle = scapedJSONStringfy({
        ...targetHandleObject,
        id: target,
      });
      targetHandleObject.id = target;
      edge.data.targetHandle = targetHandleObject;
      let id = getHandleId(source, sourceHandle, target, targetHandle);
      newEdges = addEdge(
        {
          source,
          target,
          sourceHandle,
          targetHandle,
          id,
          data: cloneDeep(edge.data),
          style: { stroke: "#555" },
          className: "stroke-gray-900 ",
          selected: false,
        },
        newEdges.map((edge) => ({ ...edge, selected: false })),
      );
    });
    get().setEdges(newEdges);
  },
  setLastCopiedSelection: (newSelection, isCrop = false) => {
    if (isCrop) {
      const nodesIdsSelected = newSelection!.nodes.map((node) => node.id);
      const edgesIdsSelected = newSelection!.edges.map((edge) => edge.id);

      nodesIdsSelected.forEach((id) => {
        get().deleteNode(id);
      });

      edgesIdsSelected.forEach((id) => {
        get().deleteEdge(id);
      });

      const newNodes = get().nodes.filter(
        (node) => !nodesIdsSelected.includes(node.id),
      );
      const newEdges = get().edges.filter(
        (edge) => !edgesIdsSelected.includes(edge.id),
      );

      set({ nodes: newNodes, edges: newEdges });
    }

    set({ lastCopiedSelection: newSelection });
  },
  cleanFlow: () => {
    set({
      nodes: [],
      edges: [],
      flowState: undefined,
      getFilterEdge: [],
    });
  },
  setFilterEdge: (newState) => {
    set({ getFilterEdge: newState });
  },
  getFilterEdge: [],
  onConnect: (connection) => {
    const dark = useDarkStore.getState().dark;
    // const commonMarkerProps = {
    //   type: MarkerType.ArrowClosed,
    //   width: 20,
    //   height: 20,
    //   color: dark ? "#555555" : "#000000",
    // };

    // const inputTypes = INPUT_TYPES;
    // const outputTypes = OUTPUT_TYPES;

    // const findNode = useFlowStore
    //   .getState()
    //   .nodes.find(
    //     (node) => node.id === connection.source || node.id === connection.target
    //   );

    // const sourceType = findNode?.data?.type;
    // let isIoIn = false;
    // let isIoOut = false;
    // if (sourceType) {
    //   isIoIn = inputTypes.has(sourceType);
    //   isIoOut = outputTypes.has(sourceType);
    // }

    let newEdges: Edge[] = [];
    get().setEdges((oldEdges) => {
      newEdges = addEdge(
        {
          ...connection,
          data: {
            targetHandle: scapeJSONParse(connection.targetHandle!),
            sourceHandle: scapeJSONParse(connection.sourceHandle!),
          },
          style: { stroke: "#555" },
          className: "stroke-foreground stroke-connection",
        },
        oldEdges,
      );

      return newEdges;
    });
    useFlowsManagerStore
      .getState()
      .autoSaveCurrentFlow(
        get().nodes,
        newEdges,
        get().reactFlowInstance?.getViewport() ?? { x: 0, y: 0, zoom: 1 },
      );
  },
  unselectAll: () => {
    let newNodes = cloneDeep(get().nodes);
    newNodes.forEach((node) => {
      node.selected = false;
      let newEdges = cleanEdges(newNodes, get().edges);
      set({
        nodes: newNodes,
        edges: newEdges,
      });
    });
  },
  buildFlow: async ({
    startNodeId,
    stopNodeId,
    input_value,
    files,
  }: {
    startNodeId?: string;
    stopNodeId?: string;
    input_value?: string;
    files?: string[];
  }) => {
    get().setIsBuilding(true);
    const currentFlow = useFlowsManagerStore.getState().currentFlow;
    const setSuccessData = useAlertStore.getState().setSuccessData;
    const setErrorData = useAlertStore.getState().setErrorData;
    const setNoticeData = useAlertStore.getState().setNoticeData;
    function validateSubgraph(nodes: string[]) {
      const errorsObjs = validateNodes(
        get().nodes.filter((node) => nodes.includes(node.id)),
        get().edges,
      );

      const errors = errorsObjs.map((obj) => obj.errors).flat();
      if (errors.length > 0) {
        setErrorData({
          title: MISSED_ERROR_ALERT,
          list: errors,
        });
        get().setIsBuilding(false);
        const ids = errorsObjs.map((obj) => obj.id).flat();

        get().updateBuildStatus(ids, BuildStatus.ERROR);
        throw new Error("Invalid nodes");
      }
    }
    function handleBuildUpdate(
      vertexBuildData: VertexBuildTypeAPI,
      status: BuildStatus,
      runId: string,
    ) {
      console.log("handleBuildUpdate", vertexBuildData, status, runId);
      if (vertexBuildData && vertexBuildData.inactivated_vertices) {
        get().removeFromVerticesBuild(vertexBuildData.inactivated_vertices);
        get().updateBuildStatus(
          vertexBuildData.inactivated_vertices,
          BuildStatus.INACTIVE,
        );
      }

      if (vertexBuildData.next_vertices_ids) {
        // next_vertices_ids is a list of vertices that are going to be built next
        // verticesLayers is a list of list of vertices ids, where each list is a layer of vertices
        // we want to add a new layer (next_vertices_ids) to the list of layers (verticesLayers)
        // and the values of next_vertices_ids to the list of vertices ids (verticesIds)

        // const nextVertices will be the zip of vertexBuildData.next_vertices_ids and
        // vertexBuildData.top_level_vertices
        // the VertexLayerElementType as {id: next_vertices_id, layer: top_level_vertex}

        // next_vertices_ids should be next_vertices_ids without the inactivated vertices
        const next_vertices_ids = vertexBuildData.next_vertices_ids.filter(
          (id) => !vertexBuildData.inactivated_vertices?.includes(id),
        );
        const top_level_vertices = vertexBuildData.top_level_vertices.filter(
          (vertex) =>
            !vertexBuildData.inactivated_vertices?.includes(vertex.id),
        );
        const nextVertices: VertexLayerElementType[] = zip(
          next_vertices_ids,
          top_level_vertices,
        ).map(([id, reference]) => ({ id: id!, reference }));

        const newLayers = [
          ...get().verticesBuild!.verticesLayers,
          nextVertices,
        ];
        const newIds = [
          ...get().verticesBuild!.verticesIds,
          ...next_vertices_ids,
        ];
        get().updateVerticesBuild({
          verticesIds: newIds,
          verticesLayers: newLayers,
          runId: runId,
          verticesToRun: get().verticesBuild!.verticesToRun,
        });
        get().updateBuildStatus(top_level_vertices, BuildStatus.TO_BUILD);
      }

      get().addDataToFlowPool(
<<<<<<< HEAD
        { ...vertexBuildData, run_id: runId },
        vertexBuildData.id
=======
        { ...vertexBuildData, buildId: runId },
        vertexBuildData.id,
>>>>>>> ece36867
      );

      useFlowStore.getState().updateBuildStatus([vertexBuildData.id], status);

      const verticesIds = get().verticesBuild?.verticesIds;
      const newFlowBuildStatus = { ...get().flowBuildStatus };
      // filter out the vertices that are not status
      const verticesToUpdate = verticesIds?.filter(
        (id) => newFlowBuildStatus[id]?.status !== BuildStatus.BUILT,
      );

      if (verticesToUpdate) {
        useFlowStore.getState().updateBuildStatus(verticesToUpdate, status);
      }
    }
    await buildVertices({
      input_value,
      files,
      flowId: currentFlow!.id,
      startNodeId,
      stopNodeId,
      onGetOrderSuccess: () => {
        setNoticeData({ title: "Running components" });
      },
      onBuildComplete: (allNodesValid) => {
        const nodeId = startNodeId || stopNodeId;
        if (nodeId && allNodesValid) {
          setSuccessData({
            title: `${
              get().nodes.find((node) => node.id === nodeId)?.data.node
                ?.display_name
            } built successfully`,
          });
        } else {
          setSuccessData({ title: FLOW_BUILD_SUCCESS_ALERT });
        }
        get().setIsBuilding(false);
      },
      onBuildUpdate: handleBuildUpdate,
      onBuildError: (title: string, list: string[], elementList) => {
        const idList = elementList
          .map((element) => element.id)
          .filter(Boolean) as string[];
        useFlowStore.getState().updateBuildStatus(idList, BuildStatus.BUILT);
        setErrorData({ list, title });
        get().setIsBuilding(false);
      },
      onBuildStart: (elementList) => {
        const idList = elementList
          // reference is the id of the vertex or the id of the parent in a group node
          .map((element) => element.reference)
          .filter(Boolean) as string[];
        useFlowStore.getState().updateBuildStatus(idList, BuildStatus.BUILDING);
      },
      onValidateNodes: validateSubgraph,
      nodes: !get().onFlowPage ? get().nodes : undefined,
      edges: !get().onFlowPage ? get().edges : undefined,
    });
    get().setIsBuilding(false);
    get().revertBuiltStatusFromBuilding();
  },
  getFlow: () => {
    return {
      nodes: get().nodes,
      edges: get().edges,
      viewport: get().reactFlowInstance?.getViewport()!,
    };
  },
  updateVerticesBuild: (
    vertices: {
      verticesIds: string[];
      verticesLayers: VertexLayerElementType[][];
      runId: string;
      verticesToRun: string[];
    } | null,
  ) => {
    set({ verticesBuild: vertices });
  },
  verticesBuild: null,
  addToVerticesBuild: (vertices: string[]) => {
    const verticesBuild = get().verticesBuild;
    if (!verticesBuild) return;
    set({
      verticesBuild: {
        ...verticesBuild,
        verticesIds: [...verticesBuild.verticesIds, ...vertices],
      },
    });
  },
  removeFromVerticesBuild: (vertices: string[]) => {
    const verticesBuild = get().verticesBuild;
    if (!verticesBuild) return;
    set({
      verticesBuild: {
        ...verticesBuild,
        // remove the vertices from the list of vertices ids
        // that are going to be built
        verticesIds: get().verticesBuild!.verticesIds.filter(
          // keep the vertices that are not in the list of vertices to remove
          (vertex) => !vertices.includes(vertex),
        ),
      },
    });
  },
  updateBuildStatus: (nodeIdList: string[], status: BuildStatus) => {
    const newFlowBuildStatus = { ...get().flowBuildStatus };
    nodeIdList.forEach((id) => {
      newFlowBuildStatus[id] = {
        status,
      };
      if (status == BuildStatus.BUILT) {
        const timestamp_string = new Date(Date.now()).toLocaleString();
        newFlowBuildStatus[id].timestamp = timestamp_string;
      }
    });
    set({ flowBuildStatus: newFlowBuildStatus });
  },
  revertBuiltStatusFromBuilding: () => {
    const newFlowBuildStatus = { ...get().flowBuildStatus };
    Object.keys(newFlowBuildStatus).forEach((id) => {
      if (newFlowBuildStatus[id].status === BuildStatus.BUILDING) {
        newFlowBuildStatus[id].status = BuildStatus.BUILT;
      }
    });
  },
}));

export default useFlowStore;<|MERGE_RESOLUTION|>--- conflicted
+++ resolved
@@ -78,13 +78,8 @@
   },
   updateFlowPool: (
     nodeId: string,
-<<<<<<< HEAD
     data: VertexBuildTypeAPI | ChatOutputType | chatInputType,
     buildId?: string
-=======
-    data: FlowPoolObjectType | ChatOutputType | chatInputType,
-    buildId?: string,
->>>>>>> ece36867
   ) => {
     let newFlowPool = cloneDeep({ ...get().flowPool });
     if (!newFlowPool[nodeId]) {
@@ -521,13 +516,8 @@
       }
 
       get().addDataToFlowPool(
-<<<<<<< HEAD
         { ...vertexBuildData, run_id: runId },
         vertexBuildData.id
-=======
-        { ...vertexBuildData, buildId: runId },
-        vertexBuildData.id,
->>>>>>> ece36867
       );
 
       useFlowStore.getState().updateBuildStatus([vertexBuildData.id], status);
