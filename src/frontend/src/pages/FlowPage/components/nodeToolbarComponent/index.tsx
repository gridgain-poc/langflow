import { useContext, useState } from "react";
import { Settings2, Copy, Trash2, FileText } from "lucide-react";
import { classNames } from "../../../../utils";
import { TabsContext } from "../../../../contexts/tabsContext";
import { useReactFlow } from "reactflow";
import EditNodeModal from "../../../../modals/EditNodeModal";
import ShadTooltip from "../../../../components/ShadTooltipComponent";
import { EllipsisVerticalIcon } from "@heroicons/react/24/outline";

const NodeToolbarComponent = (props) => {
  const [nodeLength, setNodeLength] = useState(
    Object.keys(props.data.node.template).filter(
      (t) =>
        t.charAt(0) !== "_" &&
        props.data.node.template[t].show &&
        (props.data.node.template[t].type === "str" ||
          props.data.node.template[t].type === "bool" ||
          props.data.node.template[t].type === "float" ||
          props.data.node.template[t].type === "code" ||
          props.data.node.template[t].type === "prompt" ||
          props.data.node.template[t].type === "file" ||
          props.data.node.template[t].type === "Any" ||
          props.data.node.template[t].type === "int")
    ).length
  );

  const { setLastCopiedSelection, paste } = useContext(TabsContext);
  const reactFlowInstance = useReactFlow();
  return (
    <>
      <div className="h-10 w-26">
        <span className="isolate inline-flex rounded-md shadow-sm">
          <ShadTooltip content="Delete" side="top">
            <button
<<<<<<< HEAD
              className="text-foreground transition-all duration-500 ease-in-out  shadow-md relative inline-flex items-center rounded-l-md bg-background px-2 py-2 ring-1 ring-inset ring-ring hover:bg-muted focus:z-10"
=======
              className="hover:dark:hover:bg-[#242f47] text-foreground transition-all duration-500 ease-in-out dark:bg-gray-800 dark:text-muted-foreground shadow-md relative inline-flex items-center rounded-l-md bg-white px-2 py-2 ring-1 ring-inset ring-gray-300 hover:bg-muted focus:z-10"
>>>>>>> d62f8cb5
              onClick={() => {
                props.deleteNode(props.data.id);
              }}
            >
<<<<<<< HEAD
              <Trash2 className="w-4 h-4"></Trash2>
=======
              <Trash2 className="w-4 h-4 dark:text-muted-foreground"></Trash2>
>>>>>>> d62f8cb5
            </button>
          </ShadTooltip>

          <ShadTooltip content="Duplicate" side="top">
            <button
              className={classNames(
<<<<<<< HEAD
                "text-foreground transition-all duration-500 ease-in-out shadow-md relative -ml-px inline-flex items-center bg-background px-2 py-2  ring-1 ring-inset ring-ring hover:bg-muted focus:z-10"
=======
                "hover:dark:hover:bg-[#242f47] text-foreground transition-all duration-500 ease-in-out dark:bg-gray-800 dark:text-muted-foreground shadow-md relative -ml-px inline-flex items-center bg-white px-2 py-2  ring-1 ring-inset ring-gray-300 hover:bg-muted focus:z-10"
>>>>>>> d62f8cb5
              )}
              onClick={(event) => {
                event.preventDefault();
                // console.log(reactFlowInstance.getNode(props.data.id));
                paste(
                  {
                    nodes: [reactFlowInstance.getNode(props.data.id)],
                    edges: [],
                  },
                  {
                    x: 50,
                    y: 10,
                    paneX: reactFlowInstance.getNode(props.data.id).position.x,
                    paneY: reactFlowInstance.getNode(props.data.id).position.y,
                  }
                );
              }}
            >
<<<<<<< HEAD
              <Copy className="w-4 h-4"></Copy>
=======
              <Copy className="w-4 h-4 dark:text-muted-foreground"></Copy>
>>>>>>> d62f8cb5
            </button>
          </ShadTooltip>

          <ShadTooltip
            content={
              props.data.node.documentation === ""
                ? "Coming Soon"
                : "Documentation"
            }
            side="top"
          >
            <a
              className={classNames(
<<<<<<< HEAD
                "text-foreground transition-all duration-500 ease-in-out shadow-md relative -ml-px inline-flex items-center bg-background px-2 py-2  ring-1 ring-inset ring-ring hover:bg-muted focus:z-10" +
=======
                "hover:dark:hover:bg-[#242f47]  transition-all duration-500 ease-in-out dark:bg-gray-800 dark:text-muted-foreground shadow-md relative -ml-px inline-flex items-center bg-white px-2 py-2  ring-1 ring-inset ring-gray-300 hover:bg-muted focus:z-10" +
>>>>>>> d62f8cb5
                  (props.data.node.documentation === ""
                    ? " text-muted-foreground"
                    : " text-foreground")
              )}
              target="_blank"
              rel="noopener noreferrer"
              href={props.data.node.documentation}
              // deactivate link if no documentation is provided
              onClick={(event) => {
                if (props.data.node.documentation === "") {
                  event.preventDefault();
                }
              }}
            >
<<<<<<< HEAD
              <FileText className="w-4 h-4 "></FileText>
=======
              <FileText className="w-4 h-4 dark:text-muted-foreground"></FileText>
>>>>>>> d62f8cb5
            </a>
          </ShadTooltip>

          <ShadTooltip content="Edit" side="top">
            <button
              className={classNames(
<<<<<<< HEAD
                "text-foreground transition-all duration-500 ease-in-out shadow-md relative -ml-px inline-flex items-center bg-background px-2 py-2  ring-1 ring-inset ring-ring hover:bg-muted focus:z-10 rounded-r-md" +
=======
                "hover:dark:hover:bg-[#242f47]  transition-all duration-500 ease-in-out dark:bg-gray-800 dark:text-muted-foreground shadow-md relative -ml-px inline-flex items-center bg-white px-2 py-2  ring-1 ring-inset ring-gray-300 hover:bg-muted focus:z-10 rounded-r-md" +
>>>>>>> d62f8cb5
                  (nodeLength == 0
                    ? " text-muted-foreground"
                    : " text-foreground")
              )}
              onClick={(event) => {
                if (nodeLength == 0) {
                  event.preventDefault();
                }
                event.preventDefault();
                props.openPopUp(<EditNodeModal data={props.data} />);
              }}
            >
<<<<<<< HEAD
              <Settings2 className="w-4 h-4 "></Settings2>
=======
              <Settings2 className="w-4 h-4 dark:text-muted-foreground"></Settings2>
>>>>>>> d62f8cb5
            </button>
          </ShadTooltip>

          {/*
          <Menu as="div" className="relative inline-block text-left z-100">
<<<<<<< HEAD
            <button className="hover:dark:hover:bg-[#242f47] text-foreground transition-all duration-500 ease-in-out dark:bg-gray-800  shadow-md relative -ml-px inline-flex items-center bg-white px-2 py-2 ring-1 ring-inset ring-gray-300 hover:bg-muted focus:z-10 rounded-r-md">
              <div>
                <Menu.Button className="flex items-center">
                  <EllipsisVerticalIcon
                    className="w-5 h-5 "
=======
            <button className="hover:dark:hover:bg-[#242f47] text-foreground transition-all duration-500 ease-in-out dark:bg-gray-800 dark:text-muted-foreground shadow-md relative -ml-px inline-flex items-center bg-white px-2 py-2 ring-1 ring-inset ring-gray-300 hover:bg-muted focus:z-10 rounded-r-md">
              <div>
                <Menu.Button className="flex items-center">
                  <EllipsisVerticalIcon
                    className="w-5 h-5 dark:text-muted-foreground"
>>>>>>> d62f8cb5
                    aria-hidden="true"
                  />
                </Menu.Button>
              </div>

              <Transition
                as={Fragment}
                enter="transition ease-out duration-100"
                enterFrom="transform opacity-0 scale-95"
                enterTo="transform opacity-100 scale-100"
                leave="transition ease-in duration-75"
                leaveFrom="transform opacity-100 scale-100"
                leaveTo="transform opacity-0 scale-95"
              >
                <Menu.Items className="absolute z-40 mt-2 w-56 origin-top-right rounded-md bg-background shadow-lg ring-1 ring-black ring-opacity-5 focus:outline-none top-[28px]">
                  <div className="py-1">
                    <Menu.Item>
                      {({ active }) => (
                        <button
                          onClick={(event) => {
                            event.preventDefault();
                            props.openPopUp(
                              <EditNodeModal data={props.data} />
                            );
                          }}
                          className={classNames(
                            active
                              ? "bg-muted text-gray-900"
                              : "text-foreground",
                            "w-full group flex items-center px-4 py-2 text-sm"
                          )}
                        >
                          <Settings
                            className="mr-3 h-5 w-5 text-gray-400 group-hover:text-gray-500"
                            aria-hidden="true"
                          />
                          Edit
                        </button>
                      )}
                    </Menu.Item>
                    <Menu.Item>
                      {({ active }) => (
                        <button
                          onClick={(event) => {
                            event.preventDefault();
                            console.log(
                              reactFlowInstance.getNode(props.data.id)
                            );
                            paste(
                              {
                                nodes: [
                                  reactFlowInstance.getNode(props.data.id),
                                ],
                                edges: [],
                              },
                              {
                                x: 50,
                                y: 10,
                                paneX: reactFlowInstance.getNode(props.data.id)
                                  .position.x,
                                paneY: reactFlowInstance.getNode(props.data.id)
                                  .position.y,
                              }
                            );
                          }}
                          className={classNames(
                            active
                              ? "bg-muted text-gray-900"
                              : "text-foreground",
                            "w-full group flex items-center px-4 py-2 text-sm"
                          )}
                        >
                          <DocumentDuplicateIcon
                            className="mr-3 h-5 w-5 text-gray-400 group-hover:text-gray-500"
                            aria-hidden="true"
                          />
                          Duplicate
                        </button>
                      )}
                    </Menu.Item>
                  </div>
                </Menu.Items>
              </Transition>
            </button>
          </Menu> */}
        </span>
      </div>
    </>
  );
};

export default NodeToolbarComponent;<|MERGE_RESOLUTION|>--- conflicted
+++ resolved
@@ -32,31 +32,19 @@
         <span className="isolate inline-flex rounded-md shadow-sm">
           <ShadTooltip content="Delete" side="top">
             <button
-<<<<<<< HEAD
               className="text-foreground transition-all duration-500 ease-in-out  shadow-md relative inline-flex items-center rounded-l-md bg-background px-2 py-2 ring-1 ring-inset ring-ring hover:bg-muted focus:z-10"
-=======
-              className="hover:dark:hover:bg-[#242f47] text-foreground transition-all duration-500 ease-in-out dark:bg-gray-800 dark:text-muted-foreground shadow-md relative inline-flex items-center rounded-l-md bg-white px-2 py-2 ring-1 ring-inset ring-gray-300 hover:bg-muted focus:z-10"
->>>>>>> d62f8cb5
               onClick={() => {
                 props.deleteNode(props.data.id);
               }}
             >
-<<<<<<< HEAD
               <Trash2 className="w-4 h-4"></Trash2>
-=======
-              <Trash2 className="w-4 h-4 dark:text-muted-foreground"></Trash2>
->>>>>>> d62f8cb5
             </button>
           </ShadTooltip>
 
           <ShadTooltip content="Duplicate" side="top">
             <button
               className={classNames(
-<<<<<<< HEAD
                 "text-foreground transition-all duration-500 ease-in-out shadow-md relative -ml-px inline-flex items-center bg-background px-2 py-2  ring-1 ring-inset ring-ring hover:bg-muted focus:z-10"
-=======
-                "hover:dark:hover:bg-[#242f47] text-foreground transition-all duration-500 ease-in-out dark:bg-gray-800 dark:text-muted-foreground shadow-md relative -ml-px inline-flex items-center bg-white px-2 py-2  ring-1 ring-inset ring-gray-300 hover:bg-muted focus:z-10"
->>>>>>> d62f8cb5
               )}
               onClick={(event) => {
                 event.preventDefault();
@@ -75,11 +63,7 @@
                 );
               }}
             >
-<<<<<<< HEAD
               <Copy className="w-4 h-4"></Copy>
-=======
-              <Copy className="w-4 h-4 dark:text-muted-foreground"></Copy>
->>>>>>> d62f8cb5
             </button>
           </ShadTooltip>
 
@@ -93,11 +77,7 @@
           >
             <a
               className={classNames(
-<<<<<<< HEAD
                 "text-foreground transition-all duration-500 ease-in-out shadow-md relative -ml-px inline-flex items-center bg-background px-2 py-2  ring-1 ring-inset ring-ring hover:bg-muted focus:z-10" +
-=======
-                "hover:dark:hover:bg-[#242f47]  transition-all duration-500 ease-in-out dark:bg-gray-800 dark:text-muted-foreground shadow-md relative -ml-px inline-flex items-center bg-white px-2 py-2  ring-1 ring-inset ring-gray-300 hover:bg-muted focus:z-10" +
->>>>>>> d62f8cb5
                   (props.data.node.documentation === ""
                     ? " text-muted-foreground"
                     : " text-foreground")
@@ -112,22 +92,14 @@
                 }
               }}
             >
-<<<<<<< HEAD
               <FileText className="w-4 h-4 "></FileText>
-=======
-              <FileText className="w-4 h-4 dark:text-muted-foreground"></FileText>
->>>>>>> d62f8cb5
             </a>
           </ShadTooltip>
 
           <ShadTooltip content="Edit" side="top">
             <button
               className={classNames(
-<<<<<<< HEAD
                 "text-foreground transition-all duration-500 ease-in-out shadow-md relative -ml-px inline-flex items-center bg-background px-2 py-2  ring-1 ring-inset ring-ring hover:bg-muted focus:z-10 rounded-r-md" +
-=======
-                "hover:dark:hover:bg-[#242f47]  transition-all duration-500 ease-in-out dark:bg-gray-800 dark:text-muted-foreground shadow-md relative -ml-px inline-flex items-center bg-white px-2 py-2  ring-1 ring-inset ring-gray-300 hover:bg-muted focus:z-10 rounded-r-md" +
->>>>>>> d62f8cb5
                   (nodeLength == 0
                     ? " text-muted-foreground"
                     : " text-foreground")
@@ -140,29 +112,17 @@
                 props.openPopUp(<EditNodeModal data={props.data} />);
               }}
             >
-<<<<<<< HEAD
               <Settings2 className="w-4 h-4 "></Settings2>
-=======
-              <Settings2 className="w-4 h-4 dark:text-muted-foreground"></Settings2>
->>>>>>> d62f8cb5
             </button>
           </ShadTooltip>
 
           {/*
           <Menu as="div" className="relative inline-block text-left z-100">
-<<<<<<< HEAD
-            <button className="hover:dark:hover:bg-[#242f47] text-foreground transition-all duration-500 ease-in-out dark:bg-gray-800  shadow-md relative -ml-px inline-flex items-center bg-white px-2 py-2 ring-1 ring-inset ring-gray-300 hover:bg-muted focus:z-10 rounded-r-md">
+            <button className="hover:dark:hover:bg-[#242f47] text-gray-700 transition-all duration-500 ease-in-out dark:bg-gray-800 dark:text-gray-300 shadow-md relative -ml-px inline-flex items-center bg-white px-2 py-2 ring-1 ring-inset ring-gray-300 hover:bg-muted focus:z-10 rounded-r-md">
               <div>
                 <Menu.Button className="flex items-center">
                   <EllipsisVerticalIcon
                     className="w-5 h-5 "
-=======
-            <button className="hover:dark:hover:bg-[#242f47] text-foreground transition-all duration-500 ease-in-out dark:bg-gray-800 dark:text-muted-foreground shadow-md relative -ml-px inline-flex items-center bg-white px-2 py-2 ring-1 ring-inset ring-gray-300 hover:bg-muted focus:z-10 rounded-r-md">
-              <div>
-                <Menu.Button className="flex items-center">
-                  <EllipsisVerticalIcon
-                    className="w-5 h-5 dark:text-muted-foreground"
->>>>>>> d62f8cb5
                     aria-hidden="true"
                   />
                 </Menu.Button>
